--- conflicted
+++ resolved
@@ -1,15 +1,9 @@
 [workspace]
 
 members = [
-<<<<<<< HEAD
+    "smoke",
+    "censoring",
     "scoring",
-]
-
-# When doing `testground run`, the plan directory (e.g. smoke) is copied to the testground working
-# directory ($TESTGROUND_HOME/data/work/requests), and then the build starts. So each plan directory
-# should have its Cargo.lock.
-exclude = [
-    "smoke",
 ]
 
 [patch]
@@ -21,9 +15,4 @@
 tree_hash = { git = "https://github.com/divagant-martian/lighthouse", branch = "sizes" }
 eth2_hashing = { git = "https://github.com/divagant-martian/lighthouse", branch = "sizes" }
 eth2_ssz_derive = { git = "https://github.com/divagant-martian/lighthouse", branch = "sizes" }
-tree_hash_derive = { git = "https://github.com/divagant-martian/lighthouse", branch = "sizes" }
-=======
-    "smoke",
-    "censoring",
-]
->>>>>>> e31e4017
+tree_hash_derive = { git = "https://github.com/divagant-martian/lighthouse", branch = "sizes" }