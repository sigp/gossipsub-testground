[workspace]

members = [
    "smoke",
<<<<<<< HEAD
    "episub",
    
    "utils/gen_topology",
    "utils/gen_topology_files"
]

[workspace.dependencies]
serde_json = "1.0"
serde = "1.0"
testground = "0.4.0"
tokio = { version = "1.21.2", features = ["macros"] }
tracing = "0.1.35"
tracing-subscriber = { version = "0.3.14", features = ["env-filter"] }

[patch]
[patch.crates-io]
types = { git = "https://github.com/divagant-martian/lighthouse", branch = "sizes" }
eth2_ssz = { git = "https://github.com/divagant-martian/lighthouse", branch = "sizes" }
eth2_ssz_types = { git = "https://github.com/divagant-martian/lighthouse", branch = "sizes" }
eth2_serde_utils = { git = "https://github.com/divagant-martian/lighthouse", branch = "sizes" }
tree_hash = { git = "https://github.com/divagant-martian/lighthouse", branch = "sizes" }
eth2_hashing = { git = "https://github.com/divagant-martian/lighthouse", branch = "sizes" }
eth2_ssz_derive = { git = "https://github.com/divagant-martian/lighthouse", branch = "sizes" }
tree_hash_derive = { git = "https://github.com/divagant-martian/lighthouse", branch = "sizes" }
=======
    "censoring",
]
>>>>>>> e31e4017
<|MERGE_RESOLUTION|>--- conflicted
+++ resolved
@@ -2,32 +2,6 @@
 
 members = [
     "smoke",
-<<<<<<< HEAD
-    "episub",
-    
-    "utils/gen_topology",
-    "utils/gen_topology_files"
-]
-
-[workspace.dependencies]
-serde_json = "1.0"
-serde = "1.0"
-testground = "0.4.0"
-tokio = { version = "1.21.2", features = ["macros"] }
-tracing = "0.1.35"
-tracing-subscriber = { version = "0.3.14", features = ["env-filter"] }
-
-[patch]
-[patch.crates-io]
-types = { git = "https://github.com/divagant-martian/lighthouse", branch = "sizes" }
-eth2_ssz = { git = "https://github.com/divagant-martian/lighthouse", branch = "sizes" }
-eth2_ssz_types = { git = "https://github.com/divagant-martian/lighthouse", branch = "sizes" }
-eth2_serde_utils = { git = "https://github.com/divagant-martian/lighthouse", branch = "sizes" }
-tree_hash = { git = "https://github.com/divagant-martian/lighthouse", branch = "sizes" }
-eth2_hashing = { git = "https://github.com/divagant-martian/lighthouse", branch = "sizes" }
-eth2_ssz_derive = { git = "https://github.com/divagant-martian/lighthouse", branch = "sizes" }
-tree_hash_derive = { git = "https://github.com/divagant-martian/lighthouse", branch = "sizes" }
-=======
-    "censoring",
-]
->>>>>>> e31e4017
+	"censoring",
+    "eth_consensus",
+]