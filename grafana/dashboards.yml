--- conflicted
+++ resolved
@@ -1,40 +1,7 @@
 apiVersion: 1
 
 providers:
-<<<<<<< HEAD
-  # Censoring
-  - name: 'Gossipsub Metrics'
-    orgId: 1
-    folder: 'Censoring'
-    type: file
-    options:
-      path: /var/lib/grafana/dashboards/censoring/GossipsubMetrics.json
-  - name: 'Peer Scores'
-    orgId: 1
-    folder: 'Censoring'
-    type: file
-    options:
-      path: /var/lib/grafana/dashboards/censoring/PeerScores.json
-  # Scoring
-  - name: 'Messages'
-    orgId: 1
-    folder: 'Scoring'
-    type: file
-    options:
-      path: /var/lib/grafana/dashboards/scoring/Messages.json
-  - name: 'Peer Scores and Gossipsub Metrics'
-    orgId: 1
-    folder: 'Scoring'
-    type: file
-    options:
-      path: /var/lib/grafana/dashboards/scoring/PeerScoresAndGossipsubMetrics.json
-  - name: 'Settings'
-    orgId: 1
-    folder: 'Scoring'
-    type: file
-    options:
-      path: /var/lib/grafana/dashboards/scoring/Settings.json
-=======
+ # Censoring
  - name: 'Gossipsub Metrics'
    orgId: 1
    folder: 'Censoring'
@@ -47,10 +14,29 @@
    type: file
    options:
      path: /var/lib/grafana/dashboards/censoring/PeerScores.json
+ # Eth Consensus
  - name: 'Basic Gossipsub'
    orgId: 1
    folder: 'Eth Consensus'
    type: file
    options:
      path: /var/lib/grafana/dashboards/eth_consensus/BasicGossipsub.json
->>>>>>> 29e12eff
+ # Scoring
+ - name: 'Messages'
+   orgId: 1
+   folder: 'Scoring'
+   type: file
+   options:
+     path: /var/lib/grafana/dashboards/scoring/Messages.json
+ - name: 'Peer Scores and Gossipsub Metrics'
+   orgId: 1
+   folder: 'Scoring'
+   type: file
+   options:
+     path: /var/lib/grafana/dashboards/scoring/PeerScoresAndGossipsubMetrics.json
+ - name: 'Settings'
+   orgId: 1
+   folder: 'Scoring'
+   type: file
+   options:
+     path: /var/lib/grafana/dashboards/scoring/Settings.json