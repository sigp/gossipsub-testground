# This Dockerfile is for the `docker:generic` builder.
# See https://docs.testground.ai/builder-library/docker-generic for details about the builder.
FROM rust:1.64-bullseye as builder
WORKDIR /usr/src/test-plan

# * `prost-build`, a dependency of `libp2p-gossipsub`, requires cmake.
#  There is a discussion for removing cmake from their dependency.
#  https://github.com/tokio-rs/prost/pull/620
# * Since `prost-build` v0.11, `protoc` is required.
#   https://github.com/tokio-rs/prost/releases/tag/v0.11.0
RUN apt-get update && apt-get install -y cmake && apt-get install -y protobuf-compiler

# Cache dependencies between test runs,
# See https://blog.mgattozzi.dev/caching-rust-docker-builds/
# And https://github.com/rust-lang/cargo/issues/2644
RUN mkdir -p ./plan/src/
# This is a placeholder main function to build only the dependencies.
RUN echo "fn main() { println!(\"If you see this message, you may want to clean up the target directory or the Docker build cache.\") }" > ./plan/src/main.rs
<<<<<<< HEAD
# COPY ../Cargo.lock ./plan/
=======
>>>>>>> e31e4017
COPY ./plan/Cargo.toml ./plan/
RUN cd ./plan/ && cargo build --release

COPY . .

# This is in order to make sure `main.rs`s mtime timestamp is updated to avoid the dummy `main`
# remaining in the release binary.
# https://github.com/rust-lang/cargo/issues/9598
RUN touch ./plan/src/main.rs

# Note: In `docker:generic` builder, the root of the docker build context is one directory higher
# than this test plan.
# See https://docs.testground.ai/builder-library/docker-generic#usage
RUN cd ./plan/ && cargo build --release

FROM debian:bullseye-slim
COPY --from=builder /usr/src/test-plan/plan/target/release/smoke /usr/local/bin/smoke

# Configure Logging
# ENV RUST_LOG=libp2p_gossipsub=debug

ENTRYPOINT ["smoke"]<|MERGE_RESOLUTION|>--- conflicted
+++ resolved
@@ -16,10 +16,7 @@
 RUN mkdir -p ./plan/src/
 # This is a placeholder main function to build only the dependencies.
 RUN echo "fn main() { println!(\"If you see this message, you may want to clean up the target directory or the Docker build cache.\") }" > ./plan/src/main.rs
-<<<<<<< HEAD
-# COPY ../Cargo.lock ./plan/
-=======
->>>>>>> e31e4017
+
 COPY ./plan/Cargo.toml ./plan/
 RUN cd ./plan/ && cargo build --release
 
